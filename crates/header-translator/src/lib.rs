#![recursion_limit = "256"]

#[macro_use]
extern crate tracing;

use std::fmt::{self, Display};
use std::path::Path;
use std::process::{Command, Stdio};

use clang::{Entity, EntityVisitResult};
use tracing::span::EnteredSpan;

mod availability;
<<<<<<< HEAD
mod cache;
mod comment;
=======
mod cfgs;
>>>>>>> 2066b7f4
mod config;
mod context;
mod display_helper;
mod expr;
mod global_analysis;
mod id;
mod library;
mod method;
mod module;
mod objc2_utils;
mod rust_type;
mod stmt;
mod thread_safety;
mod unexposed_attr;

pub use self::config::{Config, LibraryConfig};
pub use self::context::Context;
pub use self::global_analysis::global_analysis;
pub use self::id::{ItemIdentifier, Location};
pub use self::library::Library;
pub use self::module::Module;
pub use self::stmt::{Mutability, Stmt};

pub fn run_cargo_fmt(packages: impl IntoIterator<Item = impl Display>) {
    let status = Command::new("cargo")
        .arg("fmt")
        .args(packages.into_iter().map(|package| format!("-p{package}")))
        .current_dir(Path::new(env!("CARGO_MANIFEST_DIR")).parent().unwrap())
        .status()
        .expect("failed running cargo fmt");

    assert!(
        status.success(),
        "failed running cargo fmt with exit code {status}"
    );
}

pub fn run_rustfmt(data: impl fmt::Display) -> Vec<u8> {
    use std::io::Write;

    let mut child = Command::new("rustfmt")
        .stdin(Stdio::piped())
        .stdout(Stdio::piped())
        .spawn()
        .expect("failed running rustfmt");

    let mut stdin = child.stdin.take().expect("failed to open stdin");
    write!(stdin, "{data}").expect("failed writing");
    drop(stdin);

    let output = child.wait_with_output().expect("failed formatting");

    if !output.status.success() {
        panic!("failed running rustfmt with exit code {}", output.status)
    }

    output.stdout
}

fn immediate_children<'tu>(
    entity: &Entity<'tu>,
    mut closure: impl FnMut(Entity<'tu>, EnteredSpan),
) {
    entity.visit_children(|entity, _parent| {
        let span = debug_span!(
            "child",
            kind = ?entity.get_kind(),
            dbg = entity.get_name(),
        )
        .entered();

        closure(entity, span);

        EntityVisitResult::Continue
    });
}

pub(crate) fn to_snake_case(input: impl AsRef<str>) -> String {
    let input = input.as_ref();
    if input == "_" {
        String::from("_")
    } else {
        heck::ToSnakeCase::to_snake_case(input)
    }
}

pub const VERSION: &str = "0.2.2";<|MERGE_RESOLUTION|>--- conflicted
+++ resolved
@@ -11,12 +11,7 @@
 use tracing::span::EnteredSpan;
 
 mod availability;
-<<<<<<< HEAD
-mod cache;
-mod comment;
-=======
 mod cfgs;
->>>>>>> 2066b7f4
 mod config;
 mod context;
 mod display_helper;
