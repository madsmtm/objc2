use std::collections::BTreeMap;
use std::mem;

use crate::config::Config;
use crate::file::File;
use crate::id::ItemIdentifier;
use crate::method::Method;
use crate::output::Output;
use crate::stmt::Stmt;

/// A helper struct for doing global analysis on the output.
#[derive(Debug, PartialEq, Clone)]
pub struct Cache<'a> {
    config: &'a Config,
}

impl<'a> Cache<'a> {
    pub fn new(_output: &Output, config: &'a Config) -> Self {
        Self { config }
    }

    pub fn update(&self, output: &mut Output) {
        for (name, library) in &mut output.libraries {
            let _span = debug_span!("library", name).entered();
            for (name, file) in &mut library.files {
                let _span = debug_span!("file", name).entered();
                self.update_file(file);
            }
        }
    }

    fn update_file(&self, file: &mut File) {
        // disambiguate duplicate names
        // NOTE: this only works within single files
        let mut names = BTreeMap::<(ItemIdentifier, String), &mut Method>::new();
        for stmt in file.stmts.iter_mut() {
            match stmt {
                Stmt::Methods {
                    cls: id, methods, ..
                }
                | Stmt::ProtocolDecl { id, methods, .. } => {
                    for method in methods.iter_mut() {
                        let key = (id.clone(), method.fn_name.clone());
                        if let Some(other) = names.get_mut(&key) {
                            match (method.is_class, other.is_class) {
                                // Assume that the methods clashed because one
                                // of them was a class method
                                (true, false) => {
                                    method.fn_name += "_class";
                                }
                                (false, true) => {
                                    other.fn_name += "_class";
                                }
                                // Otherwise assume that they clashed because
                                // one of them were `myMethod:`, while the
                                // other were `myMethod`.
                                (true, true) | (false, false) => {
                                    other.fn_name = other.selector.replace(':', "_");
                                    method.fn_name = method.selector.replace(':', "_");
                                }
                            }
                        } else {
                            names.insert(key, method);
                        }
                    }
                }
                _ => {}
            }
        }

<<<<<<< HEAD
        let mut new_stmts = Vec::new();
        for stmt in &mut file.stmts {
            match stmt {
                Stmt::ClassDecl {
                    id,
                    generics,
                    superclasses,
                    availability,
                    ..
                } => {
                    let _span = debug_span!("Stmt::ClassDecl", ?id).entered();
                    let data = self.config.class_data.get(&id.name);

                    // Used for duplicate checking (sometimes the subclass
                    // defines the same method that the superclass did).
                    let mut seen_methods: Vec<_> = self
                        .classes
                        .get(id)
                        .map(|cache| cache.all_methods_data())
                        .into_iter()
                        .flatten()
                        .collect();

                    for (superclass, _) in &*superclasses {
                        if let Some(cache) = self.classes.get(superclass) {
                            new_stmts.extend(cache.to_emit.iter().filter_map(|cache| {
                                let mut methods: Vec<_> = cache
                                    .methods
                                    .iter()
                                    .filter(|method| !seen_methods.contains(&method.id()))
                                    .filter_map(|method| {
                                        method.clone().update(ClassData::get_method_data(
                                            data,
                                            &method.fn_name,
                                        ))
                                    })
                                    .collect();
                                if methods.is_empty() {
                                    return None;
                                }

                                self.update_methods(&mut methods, &id.name);

                                Some(Stmt::Methods {
                                    cls: id.clone(),
                                    generics: generics.clone(),
                                    category: cache.category.clone(),
                                    availability: availability.clone(),
                                    superclasses: superclasses.clone(),
                                    methods,
                                    description: Some(format!(
                                        "Methods declared on superclass `{}`",
                                        superclass.name
                                    )),
                                })
                            }));

                            seen_methods.extend(cache.all_methods_data());
                        }
                    }
                }
                Stmt::Methods { cls, methods, .. } => {
                    self.update_methods(methods, &cls.name);
                }
                Stmt::ProtocolDecl { id, methods, .. } => {
                    self.update_methods(methods, &id.name);
                }
                _ => {}
            }
        }
        file.stmts.extend(new_stmts);

=======
>>>>>>> f37bb842
        // Fix up a few typedef + enum declarations
        let mut iter = mem::take(&mut file.stmts).into_iter().peekable();
        while let Some(stmt) = iter.next() {
            if let Stmt::AliasDecl {
                id,
                availability: _,
                ty,
                kind: None,
            } = &stmt
            {
                if let Some(Stmt::EnumDecl {
                    id: enum_id,
                    availability: _,
                    ty: enum_ty,
                    kind: _,
                    variants: _,
                }) = iter.peek_mut()
                {
                    if enum_ty.is_typedef_to(&id.name) {
                        *enum_id = id.clone().to_some();
                        *enum_ty = ty.clone();
                        // Skip adding the now-redundant alias to the list of statements
                        continue;
                    }
                }
            }
            file.stmts.push(stmt);
        }
    }
}<|MERGE_RESOLUTION|>--- conflicted
+++ resolved
@@ -68,81 +68,6 @@
             }
         }
 
-<<<<<<< HEAD
-        let mut new_stmts = Vec::new();
-        for stmt in &mut file.stmts {
-            match stmt {
-                Stmt::ClassDecl {
-                    id,
-                    generics,
-                    superclasses,
-                    availability,
-                    ..
-                } => {
-                    let _span = debug_span!("Stmt::ClassDecl", ?id).entered();
-                    let data = self.config.class_data.get(&id.name);
-
-                    // Used for duplicate checking (sometimes the subclass
-                    // defines the same method that the superclass did).
-                    let mut seen_methods: Vec<_> = self
-                        .classes
-                        .get(id)
-                        .map(|cache| cache.all_methods_data())
-                        .into_iter()
-                        .flatten()
-                        .collect();
-
-                    for (superclass, _) in &*superclasses {
-                        if let Some(cache) = self.classes.get(superclass) {
-                            new_stmts.extend(cache.to_emit.iter().filter_map(|cache| {
-                                let mut methods: Vec<_> = cache
-                                    .methods
-                                    .iter()
-                                    .filter(|method| !seen_methods.contains(&method.id()))
-                                    .filter_map(|method| {
-                                        method.clone().update(ClassData::get_method_data(
-                                            data,
-                                            &method.fn_name,
-                                        ))
-                                    })
-                                    .collect();
-                                if methods.is_empty() {
-                                    return None;
-                                }
-
-                                self.update_methods(&mut methods, &id.name);
-
-                                Some(Stmt::Methods {
-                                    cls: id.clone(),
-                                    generics: generics.clone(),
-                                    category: cache.category.clone(),
-                                    availability: availability.clone(),
-                                    superclasses: superclasses.clone(),
-                                    methods,
-                                    description: Some(format!(
-                                        "Methods declared on superclass `{}`",
-                                        superclass.name
-                                    )),
-                                })
-                            }));
-
-                            seen_methods.extend(cache.all_methods_data());
-                        }
-                    }
-                }
-                Stmt::Methods { cls, methods, .. } => {
-                    self.update_methods(methods, &cls.name);
-                }
-                Stmt::ProtocolDecl { id, methods, .. } => {
-                    self.update_methods(methods, &id.name);
-                }
-                _ => {}
-            }
-        }
-        file.stmts.extend(new_stmts);
-
-=======
->>>>>>> f37bb842
         // Fix up a few typedef + enum declarations
         let mut iter = mem::take(&mut file.stmts).into_iter().peekable();
         while let Some(stmt) = iter.next() {
